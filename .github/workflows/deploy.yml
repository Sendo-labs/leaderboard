--- conflicted
+++ resolved
@@ -65,7 +65,6 @@
           dump_dir: ${{ env.DATA_DIR }}/dump
           db_path: ${{ env.DATA_DIR }}/db.sqlite
 
-<<<<<<< HEAD
       # Initialize database if it doesn't exist (first run or after _data branch deletion)
       - name: Initialize database if needed
         run: |
@@ -76,12 +75,6 @@
             echo "Database exists, skipping initialization"
           fi
 
-      # Copy yesterday's stats to latest stats file (optional)
-      # Uncomment and adapt path if needed for Sendo-labs repo
-      # - name: Get yesterday's date and copy stats
-      #   run: |
-      #     cp data/Sendo-labs_elizaos.github.io/stats/day/stats_$(date -d "yesterday" +'%Y-%m-%d').json data/Sendo-labs_elizaos.github.io/stats/day/stats.json
-=======
       - name: Copy yesterday's stats for all tracked repositories
         run: |
           YESTERDAY=$(date -d "yesterday" +'%Y-%m-%d')
@@ -90,7 +83,6 @@
             cp "$file" "${file%_*}.json"
             echo "Copied: $(basename $(dirname $(dirname $(dirname "$file"))))"
           done
->>>>>>> abfb385d
 
       - name: Generate Directory Listings
         uses: jayanta525/github-pages-directory-listing@v4.0.0
