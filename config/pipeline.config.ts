--- conflicted
+++ resolved
@@ -28,58 +28,38 @@
       defaultBranch: "main",
     },
     {
-<<<<<<< HEAD
       owner: "Sendo-labs",
       name: "frontend",
-=======
-      owner: "elizaos",
-      name: "docs",
-      defaultBranch: "main",
-    },
-    {
-      owner: "elizaos-plugins",
+      defaultBranch: "main",
+    },
+    {
+      owner: "Sendo-labs",
+      name: "sendo-api",
+      defaultBranch: "main",
+    },
+    {
+      owner: "Sendo-labs",
+      name: "spotlight",
+      defaultBranch: "main",
+    },
+    {
+      owner: "Sendo-labs",
+      name: "reusable-workflows",
+      defaultBranch: "main",
+    },
+    {
+      owner: "Sendo-labs",
+      name: "plugin-sendo-worker",
+      defaultBranch: "main",
+    },
+    {
+      owner: "Sendo-labs",
+      name: "plugin-sendo-chat",
+      defaultBranch: "main",
+    },
+    {
+      owner: "Sendo-labs",
       name: "plugin-solana",
-      defaultBranch: "1.x",
-    },
-    {
-      owner: "elizaos-plugins",
-      name: "plugin-knowledge",
-      defaultBranch: "1.x",
-    },
-    {
-      owner: "elizaos-plugins",
-      name: "registry",
->>>>>>> abfb385d
-      defaultBranch: "main",
-    },
-    {
-      owner: "Sendo-labs",
-      name: "sendo-api",
-      defaultBranch: "main",
-    },
-    {
-      owner: "Sendo-labs",
-      name: "spotlight",
-      defaultBranch: "main",
-    },
-    {
-      owner: "Sendo-labs",
-      name: "reusable-workflows",
-      defaultBranch: "main",
-    },
-    {
-      owner: "Sendo-labs",
-      name: "plugin-sendo-worker",
-      defaultBranch: "main",
-    },
-    {
-      owner: "Sendo-labs",
-      name: "plugin-sendo-chat",
-      defaultBranch: "main",
-    },
-    {
-      owner: "Sendo-labs",
-      name: "plugin-solana",
       defaultBranch: "main",
     },
     {
@@ -91,7 +71,7 @@
       owner: "Sendo-labs",
       name: "leaderboard-rewards",
       defaultBranch: "main",
-    }
+    },
   ],
   walletAddresses: {
     enabled: true,
