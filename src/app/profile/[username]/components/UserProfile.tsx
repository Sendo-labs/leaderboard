"use client";

import * as React from "react";
import { Avatar, AvatarFallback, AvatarImage } from "@/components/ui/avatar";
import { Card, CardContent, CardHeader, CardTitle } from "@/components/ui/card";

import { TagData, SkillCard } from "@/components/skill-card";
import { Github } from "lucide-react";
import { formatCompactNumber } from "@/lib/format-number";
import { DailyActivity } from "@/components/daily-activity";
import { UserActivityHeatmap } from "@/lib/scoring/queries";
import { SummaryCard, Summary } from "@/components/summary-card";
import { WalletAddressBadge } from "@/components/ui/WalletAddressBadge";
<<<<<<< HEAD
import { GoldCheckmarkIcon } from "@/components/icons";
import {
  Tooltip,
  TooltipContent,
  TooltipProvider,
  TooltipTrigger,
} from "@/components/ui/tooltip";
import type { LinkedWallet } from "@/lib/walletLinking/readmeUtils";
import { SUPPORTED_CHAINS } from "@/lib/walletLinking/chainUtils";
=======
>>>>>>> c40b6e8e

export interface UserStats {
  totalPrs: number;
  mergedPrs: number;
  closedPrs: number;
  additions: number;
  deletions: number;
  changedFiles: number;
}

type UserProfileProps = {
  username: string;
  monthlySummaries: Summary[];
  weeklySummaries: Summary[];
  roleTags: TagData[];
  skillTags: TagData[];
  focusAreaTags: TagData[];
  totalXp: number;
  totalLevel: number;
  stats: UserStats;
  dailyActivity: UserActivityHeatmap[];
  linkedWallets: LinkedWallet[];
};

export default function UserProfile({
  username,
  monthlySummaries,
  weeklySummaries,
  roleTags,
  skillTags,
  focusAreaTags,
  totalXp,
  totalLevel,
  stats,
  dailyActivity,
<<<<<<< HEAD
  linkedWallets,
=======
  ethAddress,
  solAddress,
>>>>>>> c40b6e8e
}: UserProfileProps) {
  return (
    <div className="mx-auto w-full max-w-4xl space-y-6 sm:p-4">
      <div className="items-star flex flex-row gap-4">
        <Avatar className="h-20 w-20">
          <AvatarImage
            src={`https://github.com/${username}.png`}
            alt={username}
          />
          <AvatarFallback>{username[0].toUpperCase()}</AvatarFallback>
        </Avatar>
        <div className="flex-grow">
          <div className="flex flex-col gap-2">
            <h1 className="max-w-full text-lg font-bold sm:text-2xl">
              {username}
              {linkedWallets.length > 0 && (
                <TooltipProvider>
                  <Tooltip>
                    <TooltipTrigger asChild>
                      <span className="ml-1 inline-block align-middle">
                        <GoldCheckmarkIcon className="inline-block h-5 w-5" />
                      </span>
                    </TooltipTrigger>
                    <TooltipContent>
                      <p>Wallet linked</p>
                    </TooltipContent>
                  </Tooltip>
                </TooltipProvider>
              )}
              <span className="text-primary">(level-{totalLevel})</span>
            </h1>
            <div className="flex flex-wrap items-center gap-3">
              <div className="flex items-center">
                <span className="font-mono text-sm font-medium">
                  {Math.round(totalXp).toLocaleString()} XP
                </span>
              </div>
              <a
                href={`https://github.com/${username}`}
                target="_blank"
                rel="noopener noreferrer"
                className="inline-flex h-8 w-8 items-center justify-center rounded-full bg-secondary transition-colors hover:bg-secondary/80"
              >
                <Github className="h-4 w-4" />
                <span className="sr-only">View GitHub Profile</span>
              </a>

              {linkedWallets.map((wallet, index) => {
                const IconComponent = SUPPORTED_CHAINS[wallet.chain]?.icon;
                return (
                  <WalletAddressBadge
                    key={index}
                    address={wallet.address}
                    icon={
                      IconComponent ? (
                        <IconComponent className="h-4 w-4" />
                      ) : null
                    }
                    label={wallet.chain}
                  />
                );
              })}
            </div>
          </div>
        </div>
      </div>
      <div className="grid grid-cols-1 gap-6 md:grid-cols-2">
        {monthlySummaries.length > 0 && (
          <SummaryCard
            summaries={monthlySummaries}
            intervalType="month"
            className="md:col-span-2"
          />
        )}

        {weeklySummaries.length > 0 && (
          <SummaryCard
            summaries={weeklySummaries}
            intervalType="week"
            className="md:col-span-2"
          />
        )}
        {/* Daily Activity Section */}
        {dailyActivity && dailyActivity.length > 0 && (
          <div className={`md:row-span-2`}>
            <DailyActivity data={dailyActivity} />
          </div>
        )}
        <Card className="overflow-hidden">
          <CardHeader className="p-3">
            <CardTitle className="text-sm font-medium text-muted-foreground">
              Pull Requests
            </CardTitle>
          </CardHeader>
          <CardContent className="p-3 pt-0">
            <div className="grid grid-cols-3 gap-1 sm:gap-2">
              <div className="text-center">
                <div className="font-mono text-xl font-bold sm:text-2xl">
                  {stats.totalPrs}
                </div>
                <p className="text-[10px] text-muted-foreground sm:text-xs">
                  Total
                </p>
              </div>
              <div className="text-center">
                <div className="font-mono text-xl font-bold sm:text-2xl">
                  {stats.mergedPrs}
                </div>
                <p className="text-[10px] text-muted-foreground sm:text-xs">
                  Merged
                </p>
              </div>
              <div className="text-center">
                <div className="font-mono text-xl font-bold sm:text-2xl">
                  {stats.closedPrs}
                </div>
                <p className="text-[10px] text-muted-foreground sm:text-xs">
                  Closed
                </p>
              </div>
            </div>
          </CardContent>
        </Card>

        <Card className="overflow-hidden">
          <CardHeader className="p-3">
            <CardTitle className="text-sm font-medium text-muted-foreground">
              Code Contributions
            </CardTitle>
          </CardHeader>
          <CardContent className="p-3 pt-0">
            <div className="grid grid-cols-3 gap-1 sm:gap-2">
              <div className="text-center">
                <div className="font-mono text-lg font-bold sm:text-2xl">
                  {stats.changedFiles}
                </div>
                <p className="text-[10px] text-muted-foreground sm:text-xs">
                  Files
                </p>
              </div>
              <div className="text-center">
                <div className="font-mono text-lg font-bold text-emerald-500 sm:text-2xl">
                  +{formatCompactNumber(stats.additions)}
                </div>
                <p className="text-[10px] text-muted-foreground sm:text-xs">
                  Additions
                </p>
              </div>
              <div className="text-center">
                <div className="font-mono text-lg font-bold text-red-500 sm:text-2xl">
                  -{formatCompactNumber(stats.deletions)}
                </div>
                <p className="text-[10px] text-muted-foreground sm:text-xs">
                  Deletions
                </p>
              </div>
            </div>
          </CardContent>
        </Card>
      </div>

      <div className="grid grid-cols-1 gap-6 sm:grid-cols-2 md:grid-cols-3">
        <div>
          <h3 className="mb-4 text-lg font-semibold">Roles</h3>
          <div className="flex flex-col gap-2">
            {roleTags.map((tag, index) => (
              <SkillCard
                key={tag.tagName}
                data={tag}
                rank={index < 3 ? index + 1 : undefined}
              />
            ))}
          </div>
        </div>

        <div>
          <h3 className="mb-4 text-lg font-semibold">Focus Areas</h3>
          <div className="grid grid-cols-1 gap-2">
            {focusAreaTags.map((tag, index) => (
              <SkillCard
                key={tag.tagName}
                data={tag}
                rank={index < 3 ? index + 1 : undefined}
              />
            ))}
          </div>
        </div>

        <div>
          <h3 className="mb-4 text-lg font-semibold">Skills</h3>
          <div className="grid grid-cols-1 gap-2 sm:grid-cols-1">
            {skillTags.map((tag, index) => (
              <SkillCard
                key={tag.tagName}
                data={tag}
                rank={index < 3 ? index + 1 : undefined}
              />
            ))}
          </div>
        </div>
      </div>
    </div>
  );
}<|MERGE_RESOLUTION|>--- conflicted
+++ resolved
@@ -11,7 +11,7 @@
 import { UserActivityHeatmap } from "@/lib/scoring/queries";
 import { SummaryCard, Summary } from "@/components/summary-card";
 import { WalletAddressBadge } from "@/components/ui/WalletAddressBadge";
-<<<<<<< HEAD
+
 import { GoldCheckmarkIcon } from "@/components/icons";
 import {
   Tooltip,
@@ -21,8 +21,8 @@
 } from "@/components/ui/tooltip";
 import type { LinkedWallet } from "@/lib/walletLinking/readmeUtils";
 import { SUPPORTED_CHAINS } from "@/lib/walletLinking/chainUtils";
-=======
->>>>>>> c40b6e8e
+
+
 
 export interface UserStats {
   totalPrs: number;
@@ -58,12 +58,7 @@
   totalLevel,
   stats,
   dailyActivity,
-<<<<<<< HEAD
   linkedWallets,
-=======
-  ethAddress,
-  solAddress,
->>>>>>> c40b6e8e
 }: UserProfileProps) {
   return (
     <div className="mx-auto w-full max-w-4xl space-y-6 sm:p-4">
